--- conflicted
+++ resolved
@@ -8,7 +8,6 @@
 import OrchestratorView from '@/components/cognitive/OrchestratorView';
 import ZeroClickCard from '@/components/zero-click/ZeroClickCard';
 import AiriCard from '@/components/zero-click/AiriCard';
-<<<<<<< HEAD
 import QaiModal from '@/app/(dashboard)/components/metrics/QaiModal';
 import EEATDrawer from '@/app/(dashboard)/components/metrics/EEATDrawer';
 import AIGEOSchema from '@/components/SEO/AIGEOSchema';
@@ -19,16 +18,6 @@
 import DiagnosticDashboard from '@/components/dashboard/DiagnosticDashboard';
 // TODO: Re-enable when PulseInbox is implemented
 // import PulseInbox from '@/components/pulse/PulseInbox';
-=======
-// import SchemaHealthCard from '@/components/pulse/SchemaHealthCard'; // Temporarily disabled - missing BrandColorContext
-import DiagnosticDashboard from '@/components/dashboard/DiagnosticDashboard';
-import PulseInbox from '@/components/pulse/PulseInbox';
-import VitalsBadge from '@/components/hud/VitalsBadge';
-import { PulseDock } from '@/components/hud/PulseDock';
-import { CommandPalette } from '@/components/hud/CommandPalette';
-import { ToastContainer } from '@/components/hud/ToastContainer';
-import { HotCorner } from '@/components/hud/HotCorner';
->>>>>>> d1511fa4
 
 export const dynamic = 'force-dynamic';
 
@@ -62,7 +51,6 @@
 
   // Use dealerId from user metadata or default
   const dealerId = (user.publicMetadata?.dealerId as string) || user.id || 'demo-tenant';
-<<<<<<< HEAD
   const dealershipName = (user.publicMetadata?.dealershipName as string) || user.firstName || 'Your Dealership';
 
   return (
@@ -96,27 +84,11 @@
           />
         </div>
 
-=======
-  // Get domain from user metadata or fallback
-  const domain = (user.publicMetadata?.domain as string) || 
-                 (user.publicMetadata?.dealershipUrl as string)?.replace(/^https?:\/\//, '') || 
-                 'demo-dealership.com';
-
-  return (
-    <>
-      <VitalsBadge />
-      <PulseDock />
-      <CommandPalette />
-      <ToastContainer />
-      <HotCorner />
-      <IntelligenceShell dealerId={dealerId} showCognitionBar={true}>
->>>>>>> d1511fa4
         {/* Orchestrator View - AI CSO Status */}
         <div className="mb-8">
           <OrchestratorView dealerId={dealerId} />
         </div>
 
-<<<<<<< HEAD
         {/* Pulse Decision Inbox - Inevitability Spec - TODO: Re-enable when PulseInbox is implemented */}
         {/*
         <div className="mb-8">
@@ -153,18 +125,6 @@
           autoRefresh={true}
           refreshInterval={300000}
         />
-=======
-      {/* Pulse Inbox - Decision Inbox */}
-      <div className="mb-8">
-        <div className="bg-gray-900 border border-gray-800 rounded-xl overflow-hidden" style={{ height: '400px' }}>
-          <PulseInbox />
-        </div>
-      </div>
-
-      {/* Real-Time Diagnostic Dashboard */}
-      <div className="mb-8">
-        <DiagnosticDashboard domain={domain} dealerId={dealerId} />
->>>>>>> d1511fa4
       </div>
 
       {/* Clay UX: Primary Metric + Two Secondary */}
@@ -203,7 +163,6 @@
         </div>
       </div>
 
-<<<<<<< HEAD
       {/* Additional Metrics - Collapsible (Progressive Disclosure) */}
       <div className="mb-8">
         <OelCard domain={domain} onOpen={() => setShowOel(true)} />
@@ -211,9 +170,6 @@
 
 
       {/* Zero-Click Rate Intelligence Section */}
-=======
-      {/* Schema Health & Zero-Click Intelligence Section */}
->>>>>>> d1511fa4
       <div className="mt-8">
         <h2 className="text-2xl font-bold text-white mb-6">Market Intelligence</h2>
         <div className="grid grid-cols-1 md:grid-cols-2 gap-6 mb-8">
@@ -222,7 +178,6 @@
           <AiriCard tenantId={dealerId} />
         </div>
       </div>
-<<<<<<< HEAD
 
       {/* QAI Modal and EEAT Drawer */}
       {showQai && (
@@ -257,9 +212,5 @@
     <ErrorBoundary>
       <DashboardContent />
     </ErrorBoundary>
-=======
-      </IntelligenceShell>
-    </>
->>>>>>> d1511fa4
   );
 }