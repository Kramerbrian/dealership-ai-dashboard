/**
 * Cinematic Landing Page - Christopher Nolan Inspired
 * Neural glass aesthetic with conversation-first design
 */

'use client';

import React, { useState, useEffect, useRef } from 'react';
import { motion, useScroll, useTransform, AnimatePresence } from 'framer-motion';
import Link from 'next/link';
import { 
  Sparkles, 
  Eye, 
  Shield, 
  Infinity,
  ArrowRight,
  Menu,
  X,
  TrendingUp,
  Zap,
  Pulse
} from 'lucide-react';
import { SignedIn, SignedOut, SignInButton, SignUpButton, UserButton } from '@clerk/nextjs';
import { ClerkConditional } from '@/components/providers/ClerkConditional';
import { getEasterEggQuote } from '@/lib/agent/quoteEngine';
import { FreeScanWidget } from '@/components/FreeScanWidget';

// Easter Egg Quote Component
function EasterEggQuote() {
  const [egg, setEgg] = useState<{quote: string; source: string} | null>(null);

  useEffect(() => {
    const q = getEasterEggQuote();
    if (q) setEgg({ quote: q.quote, source: q.source });
  }, []);

  if (!egg) return null;

  return (
    <motion.div
      initial={{ opacity: 0 }}
      animate={{ opacity: 1 }}
      transition={{ delay: 1.5, duration: 0.6 }}
      className="mt-3 pt-3 border-t border-white/10"
    >
      <p className="text-[11px] text-white/60 italic text-center">
        "{egg.quote}" — <span className="opacity-90">{egg.source}</span>
      </p>
    </motion.div>
  );
}

// Text Rotator Component for AI Search Engines
function TextRotator({ items, interval = 2000 }: { items: string[]; interval?: number }) {
  const [currentIndex, setCurrentIndex] = useState(0);

  useEffect(() => {
    const timer = setInterval(() => {
      setCurrentIndex((prev) => (prev + 1) % items.length);
    }, interval);

    return () => clearInterval(timer);
  }, [items.length, interval]);

  return (
    <span className="inline-block relative">
      <AnimatePresence mode="wait">
        <motion.span
          key={currentIndex}
          initial={{ opacity: 0, y: 20 }}
          animate={{ opacity: 1, y: 0 }}
          exit={{ opacity: 0, y: -20 }}
          transition={{ duration: 0.5, ease: [0.4, 0, 0.2, 1] }}
          className="inline-block"
        >
          {items[currentIndex]}
        </motion.span>
      </AnimatePresence>
    </span>
  );
}

export default function CinematicLandingPage() {
  const [mounted, setMounted] = useState(false);
  const [mobileMenuOpen, setMobileMenuOpen] = useState(false);
  const showcaseRef = useRef<HTMLDivElement>(null);
  const { scrollYProgress } = useScroll({
    target: showcaseRef,
    offset: ['start start', 'end end']
  });

  // Parallax transforms
  const heroY = useTransform(scrollYProgress, [0, 1], [0, -100]);
  const showcaseX = useTransform(scrollYProgress, [0, 0.5, 1], [0, -50, 0]);
  const opacity = useTransform(scrollYProgress, [0, 0.3, 0.7, 1], [1, 1, 0.8, 0.6]);

  useEffect(() => {
    setMounted(true);
  }, []);

  if (!mounted) return null;

  return (
    <div className="min-h-screen bg-black text-white overflow-x-hidden">
      {/* Fixed Translucent Nav */}
      <motion.nav
        initial={{ y: -100 }}
        animate={{ y: 0 }}
        className="fixed top-0 left-0 right-0 z-50 bg-black/40 backdrop-blur-xl border-b border-white/10"
      >
        <div className="max-w-7xl mx-auto px-6 py-4 flex items-center justify-between">
          <Link href="/" className="flex items-center gap-3">
            <div className="h-8 w-8 rounded-full bg-gradient-to-br from-cyan-400 to-emerald-500" />
            <span className="font-semibold text-lg">DealershipAI</span>
          </Link>

          {/* Desktop Nav */}
          <div className="hidden md:flex items-center gap-6">
            <Link href="/#product" className="text-white/80 hover:text-white transition-colors">
              Product
            </Link>
            <Link href="/#doctrine" className="text-white/80 hover:text-white transition-colors">
              Doctrine
            </Link>
            <Link href="/dashboard" className="text-white/80 hover:text-white transition-colors">
              Dashboard
            </Link>
            <ClerkConditional>
              <SignedIn>
                <UserButton afterSignOutUrl="/" />
              </SignedIn>
              <SignedOut>
                <SignInButton mode="modal">
                  <button className="px-4 py-2 text-white/80 hover:text-white transition-colors">
                    Login
                  </button>
                </SignInButton>
                <SignUpButton mode="modal">
                  <button className="px-6 py-2 rounded-full bg-gradient-to-r from-cyan-500 to-emerald-500 text-black font-semibold hover:from-cyan-400 hover:to-emerald-400 transition-all">
                    Get Started
                  </button>
                </SignUpButton>
              </SignedOut>
            </ClerkConditional>
          </div>

          {/* Mobile Menu Button */}
          <button
            className="md:hidden p-2"
            onClick={() => setMobileMenuOpen(!mobileMenuOpen)}
          >
            {mobileMenuOpen ? <X className="w-6 h-6" /> : <Menu className="w-6 h-6" />}
          </button>
        </div>

        {/* Mobile Menu */}
        <AnimatePresence>
          {mobileMenuOpen && (
            <motion.div
              initial={{ opacity: 0, height: 0 }}
              animate={{ opacity: 1, height: 'auto' }}
              exit={{ opacity: 0, height: 0 }}
              className="md:hidden border-t border-white/10 bg-black/80 backdrop-blur-xl"
            >
              <div className="px-6 py-4 space-y-4">
                <Link href="/#product" className="block text-white/80 hover:text-white">
                  Product
                </Link>
                <Link href="/#doctrine" className="block text-white/80 hover:text-white">
                  Doctrine
                </Link>
                <Link href="/dashboard" className="block text-white/80 hover:text-white">
                  Dashboard
                </Link>
                <ClerkConditional>
                  <SignedOut>
                    <SignInButton mode="modal">
                      <button className="block w-full text-left text-white/80 hover:text-white">
                        Login
                      </button>
                    </SignInButton>
                    <SignUpButton mode="modal">
                      <button className="block w-full text-left px-6 py-2 rounded-full bg-gradient-to-r from-cyan-500 to-emerald-500 text-black font-semibold">
                        Get Started
                      </button>
                    </SignUpButton>
                  </SignedOut>
                </ClerkConditional>
              </div>
            </motion.div>
          )}
        </AnimatePresence>
      </motion.nav>

      {/* Hero Zone */}
      <section className="relative min-h-screen flex items-center justify-center overflow-hidden pt-20">
        {/* Neural Glass Background */}
        <div className="absolute inset-0 bg-gradient-to-br from-gray-950 via-slate-900 to-black" />
        <div className="absolute inset-0 bg-[radial-gradient(circle_at_50%_50%,rgba(6,182,212,0.15),transparent_70%)]" />
        
        {/* Soft Cyan Pulse */}
        <motion.div
          animate={{
            scale: [1, 1.2, 1],
            opacity: [0.3, 0.5, 0.3],
          }}
          transition={{
            duration: 4,
            repeat: -1,
            ease: 'easeInOut',
          }}
          className="absolute top-1/2 left-1/2 -translate-x-1/2 -translate-y-1/2 w-96 h-96 bg-cyan-500/20 rounded-full blur-3xl"
        />

        <motion.div
          style={{ y: heroY }}
          className="relative z-10 max-w-7xl mx-auto px-6 py-20 grid md:grid-cols-2 gap-12 items-center"
        >
          {/* Left: Headline + Mission */}
          <motion.div
            initial={{ opacity: 0, x: -50 }}
            animate={{ opacity: 1, x: 0 }}
            transition={{ duration: 0.8, ease: [0.4, 0, 0.2, 1] }}
          >
            <h1 className="text-5xl md:text-7xl font-light mb-6 leading-tight">
              <span className="font-semibold bg-gradient-to-r from-cyan-400 to-emerald-400 bg-clip-text text-transparent">
<<<<<<< HEAD
                DealershipAI is the first system in your store that hates wasted time as much as you do.
=======
                See what AI really thinks of your dealership—and what to fix next.
>>>>>>> 17dea9c1
              </span>
            </h1>
            <p className="text-xl text-white/70 mb-8 leading-relaxed">
              DealershipAI analyzes what's coming, fixes what's broken, and guides what matters, before you realize it needs attention.
            </p>
            <div className="flex flex-col sm:flex-row gap-4">
              <ClerkConditional>
                <SignedOut>
                  <SignUpButton mode="modal">
                    <button className="px-8 py-4 rounded-full bg-gradient-to-r from-cyan-500 to-emerald-500 text-black font-semibold hover:from-cyan-400 hover:to-emerald-400 transition-all flex items-center gap-2">
                      Launch the Cognitive Interface
                      <ArrowRight className="w-5 h-5" />
                    </button>
                  </SignUpButton>
                </SignedOut>
                <SignedIn>
                  <Link
                    href="/dashboard"
                    className="px-8 py-4 rounded-full bg-gradient-to-r from-cyan-500 to-emerald-500 text-black font-semibold hover:from-cyan-400 hover:to-emerald-400 transition-all flex items-center gap-2"
                  >
                    Launch the Cognitive Interface
                    <ArrowRight className="w-5 h-5" />
                  </Link>
                </SignedIn>
              </ClerkConditional>
            </div>
          </motion.div>

          {/* Right: AI Chat Demo Orb */}
          <motion.div
            initial={{ opacity: 0, x: 50 }}
            animate={{ opacity: 1, x: 0 }}
            transition={{ duration: 0.8, delay: 0.2, ease: [0.4, 0, 0.2, 1] }}
            className="relative"
          >
            <div className="relative w-full aspect-square max-w-md mx-auto">
              {/* Orb Container */}
              <motion.div
                animate={{
                  rotate: [0, 360],
                }}
                transition={{
                  duration: 20,
                  repeat: -1,
                  ease: 'linear',
                }}
                className="absolute inset-0 rounded-full border-2 border-cyan-500/30"
              />
              <motion.div
                animate={{
                  rotate: [360, 0],
                }}
                transition={{
                  duration: 15,
                  repeat: -1,
                  ease: 'linear',
                }}
                className="absolute inset-4 rounded-full border border-emerald-500/20"
              />

              {/* Central Orb */}
              <motion.div
                animate={{
                  scale: [1, 1.1, 1],
                  boxShadow: [
                    '0 0 20px rgba(6,182,212,0.3)',
                    '0 0 40px rgba(16,185,129,0.4)',
                    '0 0 20px rgba(6,182,212,0.3)',
                  ],
                }}
                transition={{
                  duration: 3,
                  repeat: -1,
                  ease: 'easeInOut',
                }}
                className="absolute inset-1/2 -translate-x-1/2 -translate-y-1/2 w-32 h-32 rounded-full bg-gradient-to-br from-cyan-400 to-emerald-500 flex items-center justify-center"
              >
                <Pulse className="w-16 h-16 text-black" />
              </motion.div>

              {/* Prompt Example */}
              <motion.div
                initial={{ opacity: 0, y: 20 }}
                animate={{ opacity: 1, y: 0 }}
                transition={{ delay: 1, duration: 0.6 }}
                className="absolute bottom-0 left-0 right-0 bg-black/60 backdrop-blur-xl rounded-xl p-4 border border-white/10"
              >
                <p className="text-sm text-white/80 mb-2">Example prompt:</p>
                <p className="text-white font-mono text-xs">
                  "What's my AI visibility score across ChatGPT, Claude, and Perplexity?"
                </p>
                {/* Easter Egg Quote (10% chance) */}
                <EasterEggQuote />
              </motion.div>
            </div>
          </motion.div>
        </motion.div>
      </section>

      {/* Clarity Deck */}
      <section id="product" className="relative py-20 px-6 bg-black">
        <div className="max-w-7xl mx-auto">
          <motion.h2
            initial={{ opacity: 0, y: 30 }}
            whileInView={{ opacity: 1, y: 0 }}
            viewport={{ once: true }}
            className="text-4xl font-light text-center mb-12"
          >
            The Three Pillars of Cognitive Trust
          </motion.h2>

          <div className="grid md:grid-cols-3 gap-8">
            {[
              {
                title: 'Clarity',
                subtitle: 'How well you\'re seen',
                icon: Eye,
                description: 'Real-time visibility across all AI platforms. Know exactly where you stand.',
                color: 'cyan',
              },
              {
                title: 'Trust',
                subtitle: 'How much the system believes you',
                icon: Shield,
                description: 'Algorithmic trust scoring. Build credibility that AI systems recognize.',
                color: 'emerald',
              },
              {
                title: 'Inevitable Loop',
                subtitle: 'How it learns while you sleep',
                icon: Infinity,
                description: 'Continuous optimization. The system improves itself autonomously.',
                color: 'purple',
              },
            ].map((card, idx) => (
              <motion.div
                key={card.title}
                initial={{ opacity: 0, y: 50 }}
                whileInView={{ opacity: 1, y: 0 }}
                viewport={{ once: true }}
                transition={{ delay: idx * 0.1 }}
                whileHover={{
                  scale: 1.05,
                  y: -10,
                  transition: { type: 'spring', stiffness: 300, damping: 30 },
                }}
                className="relative group"
              >
                {/* Tron-style Edge Glow */}
                <div className={`absolute inset-0 rounded-2xl bg-gradient-to-br from-${card.color}-500/20 to-transparent opacity-0 group-hover:opacity-100 transition-opacity duration-500 blur-xl`} />
                <div className={`absolute inset-0 rounded-2xl border-2 border-${card.color}-500/0 group-hover:border-${card.color}-500/50 transition-all duration-500`} />
                
                <div className="relative bg-gray-900/50 backdrop-blur-xl rounded-2xl p-8 border border-white/10 h-full">
                  <card.icon className={`w-12 h-12 mb-4 text-${card.color}-400`} />
                  <h3 className="text-2xl font-semibold mb-2">{card.title}</h3>
                  <p className="text-sm text-white/60 mb-4">{card.subtitle}</p>
                  <p className="text-white/80">{card.description}</p>
                </div>
              </motion.div>
            ))}
          </div>
        </div>
      </section>

      {/* Cinematic Showcase */}
      <section
        ref={showcaseRef}
        className="relative py-32 overflow-hidden bg-gradient-to-b from-black via-slate-900 to-black"
      >
        <motion.div
          style={{ x: showcaseX, opacity }}
          className="relative"
        >
          <div className="max-w-7xl mx-auto px-6 mb-12">
            <motion.h2
              initial={{ opacity: 0 }}
              whileInView={{ opacity: 1 }}
              viewport={{ once: true }}
              className="text-4xl font-light text-center mb-4"
            >
              From dashboard to cognition
            </motion.h2>
          </div>

          {/* 3 Panels - Inception Camera Effect */}
          <div className="flex gap-8 overflow-x-auto snap-x snap-mandatory pb-8 px-6 scrollbar-hide">
            {[
              {
                title: 'Drive',
                description: 'Manual control with real-time intelligence',
                gradient: 'from-cyan-500 to-blue-600',
              },
              {
                title: 'Autopilot',
                description: 'Automated fixes and continuous optimization',
                gradient: 'from-emerald-500 to-teal-600',
              },
              {
                title: 'Insights',
                description: 'Deep cognitive analysis and predictions',
                gradient: 'from-purple-500 to-pink-600',
              },
            ].map((panel, idx) => (
              <motion.div
                key={panel.title}
                initial={{ opacity: 0, scale: 0.9 }}
                whileInView={{ opacity: 1, scale: 1 }}
                viewport={{ once: true }}
                transition={{ delay: idx * 0.2 }}
                className="flex-shrink-0 w-full md:w-1/3 snap-center"
              >
                <div className={`relative h-96 rounded-2xl bg-gradient-to-br ${panel.gradient} p-8 flex flex-col justify-between`}>
                  <div>
                    <h3 className="text-3xl font-bold mb-4">{panel.title}</h3>
                    <p className="text-white/90 text-lg">{panel.description}</p>
                  </div>
                  <div className="absolute bottom-8 right-8">
                    <div className="w-24 h-24 rounded-full bg-white/20 backdrop-blur-sm border border-white/30" />
                  </div>
                </div>
              </motion.div>
            ))}
          </div>

          {/* CTA */}
          <motion.div
            initial={{ opacity: 0, y: 30 }}
            whileInView={{ opacity: 1, y: 0 }}
            viewport={{ once: true }}
            className="text-center mt-12"
          >
            <ClerkConditional>
              <SignedOut>
                <SignUpButton mode="modal">
                  <button className="px-8 py-4 rounded-full bg-gradient-to-r from-cyan-500 to-emerald-500 text-black font-semibold hover:from-cyan-400 hover:to-emerald-400 transition-all flex items-center gap-2 mx-auto">
                    Launch the Cognitive Interface
                    <ArrowRight className="w-5 h-5" />
                  </button>
                </SignUpButton>
              </SignedOut>
              <SignedIn>
                <Link
                  href="/dashboard"
                  className="inline-flex items-center gap-2 px-8 py-4 rounded-full bg-gradient-to-r from-cyan-500 to-emerald-500 text-black font-semibold hover:from-cyan-400 hover:to-emerald-400 transition-all"
                >
                  Launch the Cognitive Interface
                  <ArrowRight className="w-5 h-5" />
                </Link>
              </SignedIn>
            </ClerkConditional>
          </motion.div>
        </motion.div>
      </section>

      {/* Metrics Strip */}
      <section className="py-16 px-6 bg-black border-y border-white/10">
        <div className="max-w-7xl mx-auto">
          <div className="grid md:grid-cols-3 gap-8 text-center">
            <motion.div
              initial={{ opacity: 0, y: 20 }}
              whileInView={{ opacity: 1, y: 0 }}
              viewport={{ once: true }}
            >
              <div className="text-5xl font-bold bg-gradient-to-r from-cyan-400 to-emerald-400 bg-clip-text text-transparent mb-2">
                <AnimatedNumber value={847} />+
              </div>
              <p className="text-white/60">Active Dealerships</p>
            </motion.div>
            <motion.div
              initial={{ opacity: 0, y: 20 }}
              whileInView={{ opacity: 1, y: 0 }}
              viewport={{ once: true }}
              transition={{ delay: 0.1 }}
            >
              <div className="text-5xl font-bold bg-gradient-to-r from-cyan-400 to-emerald-400 bg-clip-text text-transparent mb-2">
                <AnimatedNumber value={2.1} suffix="M" />+
              </div>
              <p className="text-white/60">Revenue Recovered Monthly</p>
            </motion.div>
            <motion.div
              initial={{ opacity: 0, y: 20 }}
              whileInView={{ opacity: 1, y: 0 }}
              viewport={{ once: true }}
              transition={{ delay: 0.2 }}
            >
              <div className="text-5xl font-bold bg-gradient-to-r from-cyan-400 to-emerald-400 bg-clip-text text-transparent mb-2">
                <AnimatedNumber value={4.9} />/5
              </div>
              <p className="text-white/60">Customer Rating</p>
            </motion.div>
          </div>

          {/* Logos in liquid-metal monochrome */}
          <div className="mt-12 flex items-center justify-center gap-8 opacity-40 grayscale">
            {['Toyota', 'Honda', 'BMW', 'Mercedes', 'Ford'].map((brand) => (
              <div key={brand} className="text-white/30 text-sm font-light">
                {brand}
              </div>
            ))}
          </div>
        </div>
      </section>

      {/* Free Trust Score Scan */}
      <section className="py-20 px-6 bg-gradient-to-b from-black via-gray-950 to-black">
        <div className="max-w-7xl mx-auto">
          <motion.div
            initial={{ opacity: 0, y: 30 }}
            whileInView={{ opacity: 1, y: 0 }}
            viewport={{ once: true }}
            className="text-center mb-12"
          >
            <h2 className="text-4xl md:text-5xl font-light mb-4">
              <span className="bg-gradient-to-r from-cyan-400 to-emerald-400 bg-clip-text text-transparent font-semibold">
                Check Your Trust Score
              </span>
            </h2>
            <p className="text-xl text-white/70 max-w-2xl mx-auto">
              See how your dealership appears across ChatGPT, Claude, Perplexity, Gemini, and Copilot.
              Free instant analysis, no credit card required.
            </p>
          </motion.div>

          <motion.div
            initial={{ opacity: 0, y: 40 }}
            whileInView={{ opacity: 1, y: 0 }}
            viewport={{ once: true }}
            transition={{ delay: 0.2 }}
          >
            <FreeScanWidget
              onComplete={(email, result) => {
                console.log('Lead captured:', email, result);
              }}
            />
          </motion.div>
        </div>
      </section>

      {/* Footer */}
      <footer id="doctrine" className="py-16 px-6 bg-black border-t border-white/10">
        <div className="max-w-7xl mx-auto text-center">
          <motion.blockquote
            initial={{ opacity: 0 }}
            whileInView={{ opacity: 1 }}
            viewport={{ once: true }}
            className="text-2xl font-light text-white/80 mb-8 italic"
          >
            "DealershipAI isn't software you use;
            <br />
            it's cognition you borrow."
          </motion.blockquote>
          <div className="flex flex-wrap items-center justify-center gap-6 text-sm text-white/40">
            <Link href="/legal" className="hover:text-white/60 transition-colors">Legal</Link>
            <Link href="/privacy" className="hover:text-white/60 transition-colors">Privacy</Link>
            <Link href="/terms" className="hover:text-white/60 transition-colors">Terms</Link>
            <Link href="/status" className="hover:text-white/60 transition-colors">Status</Link>
          </div>
          <p className="mt-8 text-xs text-white/30">
            © {new Date().getFullYear()} DealershipAI. All rights reserved.
          </p>
        </div>
      </footer>
    </div>
  );
}

// Animated Number Component
function AnimatedNumber({ value, suffix = '' }: { value: number; suffix?: string }) {
  const [displayValue, setDisplayValue] = useState(0);

  useEffect(() => {
    const duration = 2000;
    const steps = 60;
    const increment = value / steps;
    let current = 0;

    const timer = setInterval(() => {
      current += increment;
      if (current >= value) {
        setDisplayValue(value);
        clearInterval(timer);
      } else {
        setDisplayValue(current);
      }
    }, duration / steps);

    return () => clearInterval(timer);
  }, [value]);

  return <>{displayValue.toFixed(suffix ? 1 : 0)}{suffix}</>;
}
<|MERGE_RESOLUTION|>--- conflicted
+++ resolved
@@ -224,11 +224,7 @@
           >
             <h1 className="text-5xl md:text-7xl font-light mb-6 leading-tight">
               <span className="font-semibold bg-gradient-to-r from-cyan-400 to-emerald-400 bg-clip-text text-transparent">
-<<<<<<< HEAD
                 DealershipAI is the first system in your store that hates wasted time as much as you do.
-=======
-                See what AI really thinks of your dealership—and what to fix next.
->>>>>>> 17dea9c1
               </span>
             </h1>
             <p className="text-xl text-white/70 mb-8 leading-relaxed">
