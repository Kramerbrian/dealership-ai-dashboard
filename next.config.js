--- conflicted
+++ resolved
@@ -1,6 +1,5 @@
 /** @type {import('next').NextConfig} */
 const nextConfig = {
-<<<<<<< HEAD
   typescript: {
     ignoreBuildErrors: true,
   },
@@ -17,18 +16,9 @@
   },
   eslint: {
     ignoreDuringBuilds: true,
-=======
-  reactStrictMode: true,
-  swcMinify: true,
-  compiler: {
-    removeConsole: process.env.NODE_ENV === 'production' ? {
-      exclude: ['error', 'warn'],
-    } : false,
->>>>>>> 3f80d60d
   },
   // External packages for server components (Next.js 14+)
   experimental: {
-<<<<<<< HEAD
     serverComponentsExternalPackages: ['@clerk/nextjs', '@elevenlabs/elevenlabs-js'],
   },
   // Disable static export to allow Clerk to work
@@ -135,13 +125,6 @@
       'via.placeholder.com',
       'clerk.accounts.dev',
       'img.clerk.com',
-=======
-    optimizePackageImports: [
-      'lucide-react',
-      'recharts',
-      '@clerk/nextjs',
-      'framer-motion',
->>>>>>> 3f80d60d
     ],
   },
   // Bundle analyzer
